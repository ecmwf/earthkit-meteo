# (C) Copyright 2021 ECMWF.
#
# This software is licensed under the terms of the Apache Licence Version 2.0
# which can be obtained at http://www.apache.org/licenses/LICENSE-2.0.
# In applying this licence, ECMWF does not waive the privileges and immunities
# granted to it by virtue of its status as an intergovernmental organisation
# nor does it submit to any jurisdiction.
#

import os
import sys

import numpy as np
import pytest
from earthkit.utils.testing import skip_array_backend

from earthkit.meteo import stats
from earthkit.meteo.utils.testing import ARRAY_BACKENDS

np.set_printoptions(formatter={"float_kind": "{:.10f}".format})


def _get_quantile_data():
    here = os.path.dirname(__file__)
    sys.path.insert(0, here)
    from _quantile import q_test_array

    return q_test_array


@pytest.mark.parametrize("array_backend", ARRAY_BACKENDS)
@pytest.mark.parametrize(
    "data,weights,kwargs,v_ref",
    [
        (
            [[[4, 2], [4, np.nan]], [[4, 4], [np.nan, 2]]],
            None,
            dict(axis=-1),
            [[3.0, 4.0], [4.0, 2.0]],
        ),
        (
            [[[4, 2], [4, np.nan]], [[4, 4], [np.nan, 2]]],
            [1, 0.25],
            dict(axis=-1),
            [[3.6, 4.0], [4.0, 2.0]],
        ),
    ],
)
def test_nanaverage(data, weights, v_ref, kwargs, array_backend):
    data, v_ref = array_backend.asarray(data, v_ref)

    if weights is not None:
        weights = array_backend.asarray(weights)

    r = stats.nanaverage(data, weights=weights, **kwargs)
    assert array_backend.allclose(r, v_ref)

    # NOTE: we used the following numpy code to compute the reference values!
    # when weight is None:
    #    v_ref = np.nanmean(data, axis=-1)
    # when weight is not None:
    #   v_ref = np.average(data, axis=-1, weights=weights)
    #   v_ref[:, 1] = np.nansum(data, axis=-1)[:, 1]

    # v_ref = np.nanmean(data, axis=-1)

    # v_ref = np.average(data, axis=-1, weights=weights)
    # # replace nan values
    # v_ref[:, 1] = np.nansum(data, axis=-1)[:, 1]


@pytest.mark.parametrize("array_backend", ARRAY_BACKENDS)
@pytest.mark.parametrize("method", ["sort", "numpy_bulk", "numpy"])
@pytest.mark.parametrize(
    "data,which,kwargs,v_ref",
    [
        (
            [
                [3, 6, 12, 0, 45, 0, 4, 0, 7],
                [1, 2.5, 4, 3, 18, 3, 8, 7, 2],
                [3, 4, 9, 0.5, 2, 48, 4, 9, 6],
                [5, 19, 8.3, 2, 6, 1, 0, 1, 0],
            ],
            4,
            dict(axis=1),
            [
                [0, 1, 0.5, 0],
                [0, 2.5, 3, 1],
                [4, 3, 4, 2],
                [7, 7, 9, 6],
                [45, 18, 48, 19],
            ],
        ),
        (
            [
                [3, 6, 12, 0, 45, 0, 4, 0, 7],
                [1, 2.5, 4, 3, 18, 3, 8, 7, 2],
                [3, 4, 9, 0.5, 2, 48, 4, 9, 6],
                [5, 19, 8.3, 2, 6, 1, 0, 1, 0],
            ],
            [0.5, 1.0],
            {},
            # TODO: check if the commented or uncommented data block below is the
            # correct reference data. The commented data block is the one that
            # was present in the original test, but the results were not tested
            # against it, so it is not clear if it is correct.
            # [
            #     [3, 5, 6.15, 1.25, 12, 2, 4, 4, 4],
            #     [5, 19, 12, 3, 45, 48, 8, 9, 7],
            # ],
            [
                [
                    3.0000000000,
                    5.0000000000,
                    8.6500000000,
                    1.2500000000,
                    12.0000000000,
                    2.0000000000,
                    4.0000000000,
                    4.0000000000,
                    4.0000000000,
                ],
                [
                    5.0000000000,
                    19.0000000000,
                    12.0000000000,
                    3.0000000000,
                    45.0000000000,
                    48.0000000000,
                    8.0000000000,
                    9.0000000000,
                    7.0000000000,
                ],
            ],
        ),
    ],
)
def test_quantiles_core(data, which, kwargs, v_ref, method, array_backend):
    data, v_ref = array_backend.asarray(data, v_ref)

    r = list(stats.iter_quantiles(data, which, method=method, **kwargs))
    assert len(r) == v_ref.shape[0]
    for i, d in enumerate(r):
        # this is needed to handle the case where the last dimension is 1
        if d.ndim >= 2 and d.shape[-1] == 1:
            d = d[..., 0]

        assert array_backend.allclose(d, v_ref[i], rtol=1e-4), f"i={i}, d={d}, v_ref={v_ref[i]}"


# TODO: reimplement this test to use reference values
# TODO: this! test fails with cupy. The reason is that cupy.quantile works differently
#       than np.quantile when nans are present
@pytest.mark.parametrize("array_backend", skip_array_backend(ARRAY_BACKENDS, "cupy"))
@pytest.mark.parametrize("arr", [_get_quantile_data()])
def test_quantiles_nans(arr, array_backend):
    arr = array_backend.asarray(arr)
    qs = [0.0, 0.25, 0.5, 0.75, 1.0]
<<<<<<< HEAD
    sort = [quantile for quantile in stats.iter_quantiles(arr.copy(), qs, method="sort")]
    numpy = [quantile for quantile in stats.iter_quantiles(arr.copy(), qs, method="numpy")]
    assert np.all(np.isclose(sort, numpy, equal_nan=True))


def test_GumbelDistribution():
    dist = stats.GumbelDistribution.fit([6.0, 5.0, 6.0, 7.0, 9.0, 5.0, 6.0, 7.0])
    # Extreme ends of distribution
    np.testing.assert_allclose(dist.cdf(0.0), 1.0)
    np.testing.assert_allclose(dist.cdf(100.0), 0.0)
    # Test identity when calling method followed by inverse method
    values = np.linspace(4.0, 10.0, 21)
    np.testing.assert_allclose(dist.ppf(dist.cdf(values)), values)
    probs = np.linspace(0.01, 0.99, 21)
    np.testing.assert_allclose(dist.cdf(dist.ppf(probs)), probs)


def test_GumbelDistribution_along_axis():
    sample = [
        [0.3, 3.0, 30.0],
        [0.5, 5.0, 50.0],
        [0.7, 7.0, 70.0],
        [0.3, 3.0, 30.0],
        [0.4, 4.0, 40.0],
        [0.6, 6.0, 60.0],
        [0.7, 7.0, 70.0],
    ]
    dist = stats.GumbelDistribution.fit(sample, axis=0)
    values = dist.ppf([0.01, 0.3, 0.5, 0.6, 0.99])
    assert values.shape == (5, 3)
    # Results should scale with values
    np.testing.assert_allclose(values[:, 0] * 10.0, values[:, 1])
    np.testing.assert_allclose(values[:, 1] * 10.0, values[:, 2])


def test_return_period_identity():
    dist = stats.GumbelDistribution.fit([6.0, 5.0, 6.0, 7.0, 9.0, 5.0, 6.0, 7.0])
    values = np.linspace(4.0, 10.0, 21)
    np.testing.assert_allclose(
        stats.return_period_to_value(dist, stats.value_to_return_period(dist, values)), values
    )


def test_return_period_with_frequency():
    freq = np.timedelta64(24 * 60 * 60, "s")
    sample = [4.0, 3.0, 5.5, 6.0, 7.0, 5.3, 2.1]
    dist = stats.GumbelDistribution.fit(sample, freq=freq)
    # Return periods should be scaled by the given frequency
    assert stats.value_to_return_period(dist, 6.0).dtype == freq.dtype
=======

    r1 = [quantile for quantile in stats.iter_quantiles(arr, qs, method="sort")]
    r2 = [quantile for quantile in stats.iter_quantiles(arr, qs, method="numpy")]
    for i, (d1, d2) in enumerate(zip(r1, r2)):
        assert array_backend.allclose(d1, d2, equal_nan=True), f"quantile={qs[i]}"
>>>>>>> f2dae217
<|MERGE_RESOLUTION|>--- conflicted
+++ resolved
@@ -156,10 +156,10 @@
 def test_quantiles_nans(arr, array_backend):
     arr = array_backend.asarray(arr)
     qs = [0.0, 0.25, 0.5, 0.75, 1.0]
-<<<<<<< HEAD
-    sort = [quantile for quantile in stats.iter_quantiles(arr.copy(), qs, method="sort")]
-    numpy = [quantile for quantile in stats.iter_quantiles(arr.copy(), qs, method="numpy")]
-    assert np.all(np.isclose(sort, numpy, equal_nan=True))
+    r1 = [quantile for quantile in stats.iter_quantiles(arr, qs, method="sort")]
+    r2 = [quantile for quantile in stats.iter_quantiles(arr, qs, method="numpy")]
+    for i, (d1, d2) in enumerate(zip(r1, r2)):
+        assert array_backend.allclose(d1, d2, equal_nan=True), f"quantile={qs[i]}"
 
 
 def test_GumbelDistribution():
@@ -205,11 +205,4 @@
     sample = [4.0, 3.0, 5.5, 6.0, 7.0, 5.3, 2.1]
     dist = stats.GumbelDistribution.fit(sample, freq=freq)
     # Return periods should be scaled by the given frequency
-    assert stats.value_to_return_period(dist, 6.0).dtype == freq.dtype
-=======
-
-    r1 = [quantile for quantile in stats.iter_quantiles(arr, qs, method="sort")]
-    r2 = [quantile for quantile in stats.iter_quantiles(arr, qs, method="numpy")]
-    for i, (d1, d2) in enumerate(zip(r1, r2)):
-        assert array_backend.allclose(d1, d2, equal_nan=True), f"quantile={qs[i]}"
->>>>>>> f2dae217
+    assert stats.value_to_return_period(dist, 6.0).dtype == freq.dtype